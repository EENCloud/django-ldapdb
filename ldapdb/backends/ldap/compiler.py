# -*- coding: utf-8 -*-
# This software is distributed under the two-clause BSD license.
# Copyright (c) The django-ldapdb project

import collections
import inspect
import ldap
import re

from django.db.models import aggregates
from django.db.models.sql import compiler
from django.db.models.sql.constants import GET_ITERATOR_CHUNK_SIZE
from django.db.models.sql.where import AND, OR, WhereNode

from ldapdb import escape_ldap_filter
from ldapdb.models.fields import ListField


integer_types = (int,)

_ORDER_BY_LIMIT_OFFSET_RE = re.compile(
    r'(?:\bORDER BY\b\s+(.+?))?\s*(?:\bLIMIT\b\s+(-?\d+))?\s*(?:\bOFFSET\b\s+(\d+))?$')


class LdapDBError(Exception):
    """Base class for LDAPDB errors."""


LdapLookup = collections.namedtuple('LdapLookup', ['base', 'scope', 'filterstr'])


def query_as_ldap(query, compiler, connection):
    """Convert a django.db.models.sql.query.Query to a LdapLookup."""
    if query.is_empty():
        return

    if query.model._meta.model_name == 'migration' and not hasattr(query.model, 'object_classes'):
        # FIXME(rbarrois): Support migrations
        return

    # FIXME(rbarrois): this could be an extra Where clause
    filterstr = ''.join(['(objectClass=%s)' % cls for cls in
                         query.model.object_classes])

    # FIXME(rbarrois): Remove this code as part of #101
    if (len(query.where.children) == 1
            and not isinstance(query.where.children[0], WhereNode)
            and query.where.children[0].lhs.target.column == 'dn'):

        lookup = query.where.children[0]
        if lookup.lookup_name != 'exact':
            raise LdapDBError("Unsupported dn lookup: %s" % lookup.lookup_name)

        return LdapLookup(
            base=lookup.rhs,
            scope=ldap.SCOPE_BASE,
            filterstr='(&%s)' % filterstr,
        )

    sql, params = compiler.compile(query.where)
    if sql:
        filterstr += '(%s)' % (sql % tuple(escape_ldap_filter(param) for param in params))
    return LdapLookup(
        base=query.model.base_dn,
        scope=query.model.search_scope,
        filterstr='(&%s)' % filterstr,
    )


def where_node_as_ldap(where, compiler, connection):
    """Parse a django.db.models.sql.where.WhereNode.

    Returns:
        (clause, [params]): the filter clause, with a list of unescaped parameters.
    """
    bits, params = [], []
    for item in where.children:
        if isinstance(item, WhereNode):
            clause, clause_params = compiler.compile(item)
        else:
            clause, clause_params = item.as_sql(compiler, connection)

        bits.append(clause)
        params.extend(clause_params)

    if not bits:
        return '', []

    # FIXME(rbarrois): shouldn't we flatten recursive AND / OR?
    if len(bits) == 1:
        clause = bits[0]
    elif where.connector == AND:
        clause = '&' + ''.join('(%s)' % bit for bit in bits)
    elif where.connector == OR:
        clause = '|' + ''.join('(%s)' % bit for bit in bits)
    else:
        raise LdapDBError("Unhandled WHERE connector: %s" % where.connector)

    if where.negated:
        clause = ('!(%s)' % clause)

    return clause, params


class SQLCompiler(compiler.SQLCompiler):
    """LDAP-based SQL compiler."""

    def compile(self, node, *args, **kwargs):
        """Parse a WhereNode to a LDAP filter string."""
        if isinstance(node, WhereNode):
            return where_node_as_ldap(node, self, self.connection)
        return super(SQLCompiler, self).compile(node, *args, **kwargs)

<<<<<<< HEAD
    # which value should chunk_size have?
    def execute_sql(self, result_type=compiler.SINGLE, chunked_fetch=False, chunk_size=100):
=======
    def execute_sql(self, result_type=compiler.SINGLE, chunked_fetch=False,
                    chunk_size=GET_ITERATOR_CHUNK_SIZE):
>>>>>>> 348cb586
        if result_type != compiler.SINGLE:
            raise Exception("LDAP does not support MULTI queries")

        # Setup self.select, self.klass_info, self.annotation_col_map
        # All expected from ModelIterable.__iter__
        self.pre_sql_setup()
        lookup = query_as_ldap(self.query, compiler=self, connection=self.connection)

        if lookup is None:
            return

        try:
            vals = self.connection.search_s(
                base=lookup.base,
                scope=lookup.scope,
                filterstr=lookup.filterstr,
                attrlist=['dn'],
            )
            # Flatten iterator
            vals = list(vals)
        except ldap.NO_SUCH_OBJECT:
            vals = []

        if not vals:
            return None

        output = []
        self.setup_query()
        for e in self.select:
            if isinstance(e[0], aggregates.Count):
                # Check if the SQL query has a limit value and append
                # that value, else append the length of the return values
                # from LDAP.
                sql = self.as_sql()[0]
                if hasattr(self.query, 'subquery') and self.query.subquery:
                    sql = self.query.subquery
                m = _ORDER_BY_LIMIT_OFFSET_RE.search(sql)
                limit = m.group(2)
                offset = m.group(3)
                if limit and int(limit) >= 0:
                    output.append(int(limit))
                elif offset:
                    output.append(len(vals) - int(offset))
                else:
                    output.append(len(vals))
            else:
                output.append(e[0])
        return output

    def results_iter(self, results=None, chunked_fetch=False, chunk_size=GET_ITERATOR_CHUNK_SIZE):
        lookup = query_as_ldap(self.query, compiler=self, connection=self.connection)
        if lookup is None:
            return

        if len(self.query.select):
            fields = [x.field for x in self.query.select]
        else:
            fields = self.query.model._meta.fields

        attrlist = [x.db_column for x in fields if x.db_column]

        try:
            vals = self.connection.search_s(
                base=lookup.base,
                scope=lookup.scope,
                filterstr=lookup.filterstr,
                attrlist=attrlist,
            )
        except ldap.NO_SUCH_OBJECT:
            return

        # perform sorting
        if self.query.extra_order_by:
            ordering = self.query.extra_order_by
        elif not self.query.default_ordering:
            ordering = self.query.order_by
        else:
            ordering = self.query.order_by or self.query.model._meta.ordering

        for fieldname in reversed(ordering):
            if fieldname.startswith('-'):
                sort_field = fieldname[1:]
                reverse = True
            else:
                sort_field = fieldname
                reverse = False

            if sort_field == 'pk':
                sort_field = self.query.model._meta.pk.name
            field = self.query.model._meta.get_field(sort_field)

            def get_key(obj):
                attr = field.from_ldap(
                    obj[1].get(field.db_column, []),
                    connection=self.connection,
                )
                if hasattr(attr, 'lower'):
                    attr = attr.lower()
                return attr
            vals = sorted(vals, key=get_key, reverse=reverse)

        # process results
        pos = 0
        results = []
        for dn, attrs in vals:
            # FIXME : This is not optimal, we retrieve more results than we
            # need but there is probably no other options as we can't perform
            # ordering server side.
            if (self.query.low_mark and pos < self.query.low_mark) or \
               (self.query.high_mark is not None and
                    pos >= self.query.high_mark):
                pos += 1
                continue
            row = []
            self.setup_query()
            for e in self.select:
                if isinstance(e[0], aggregates.Count):
                    value = 0
                    input_field = e[0].get_source_expressions()[0].field
                    if input_field.attname == 'dn':
                        value = 1
                    elif hasattr(input_field, 'from_ldap'):
                        result = input_field.from_ldap(
                            attrs.get(input_field.db_column, []),
                            connection=self.connection)
                        if result:
                            value = 1
                            if isinstance(input_field, ListField):
                                value = len(result)
                    row.append(value)
                else:
                    if e[0].field.attname == 'dn':
                        row.append(dn)
                    elif hasattr(e[0].field, 'from_ldap'):
                        row.append(e[0].field.from_ldap(
                            attrs.get(e[0].field.db_column, []),
                            connection=self.connection))
                    else:
                        row.append(None)
            if self.query.distinct:
                if row in results:
                    continue
                else:
                    results.append(row)
            yield row
            pos += 1

    def has_results(self):
        iterator = self.results_iter()
        if inspect.isgenerator(iterator):
            try:
                iterator.next()
                return True
            except Exception as e:
                return False
        else:
            return False


class SQLInsertCompiler(compiler.SQLInsertCompiler, SQLCompiler):
    pass


class SQLDeleteCompiler(compiler.SQLDeleteCompiler, SQLCompiler):
    def execute_sql(self, result_type=compiler.MULTI):
        lookup = query_as_ldap(self.query, compiler=self, connection=self.connection)
        if not lookup:
            return

        try:
            vals = self.connection.search_s(
                base=lookup.base,
                scope=lookup.scope,
                filterstr=lookup.filterstr,
                attrlist=['dn'],
            )
        except ldap.NO_SUCH_OBJECT:
            return

        # FIXME : there is probably a more efficient way to do this
        for dn, attrs in vals:
            self.connection.delete_s(dn)


class SQLUpdateCompiler(compiler.SQLUpdateCompiler, SQLCompiler):
    pass


class SQLAggregateCompiler(compiler.SQLAggregateCompiler, SQLCompiler):
    def execute_sql(self, result_type=compiler.SINGLE):
        # Return only number values through the aggregate compiler
        output = super(SQLAggregateCompiler, self).execute_sql(result_type)
        return filter(lambda a: isinstance(a, integer_types), output)<|MERGE_RESOLUTION|>--- conflicted
+++ resolved
@@ -111,13 +111,8 @@
             return where_node_as_ldap(node, self, self.connection)
         return super(SQLCompiler, self).compile(node, *args, **kwargs)
 
-<<<<<<< HEAD
-    # which value should chunk_size have?
-    def execute_sql(self, result_type=compiler.SINGLE, chunked_fetch=False, chunk_size=100):
-=======
     def execute_sql(self, result_type=compiler.SINGLE, chunked_fetch=False,
                     chunk_size=GET_ITERATOR_CHUNK_SIZE):
->>>>>>> 348cb586
         if result_type != compiler.SINGLE:
             raise Exception("LDAP does not support MULTI queries")
 
